--- conflicted
+++ resolved
@@ -23,12 +23,8 @@
 tracing = "0.1"
 tokio = { version = "1.0", features = ["full"] }
 futures = "0.3"
-<<<<<<< HEAD
-
 tracing-subscriber = "0.3.20"
+tokio-util = "0.7.16"
 
 [[example]]
-name = "ping"
-=======
-tokio-util = "0.7.16"
->>>>>>> 54a228fd
+name = "ping"